"""
Project version and meta informations.
"""
<<<<<<< HEAD
__version__ = "0.3.4.dev0"
__title__ = 'msiempy'
__description__ = 'msiempy - McAfee SIEM API Python wrapper'
__author__ = 'andywalden, tristanlatr, mathieubeland, and other contributors'
__author_email__ = ''
__license__ = 'The MIT License'
__url__ = 'https://github.com/mfesiem/msiempy'
__keywords__ = 'mcafee siem api python wrapper'
=======
__version__ = "0.3.3"
__title__ = "msiempy"
__description__ = "msiempy - McAfee SIEM API Python wrapper"
__author__ = "andywalden, tristanlatr, mathieubeland, and other contributors. "
__author_email__ = ""
__license__ = "The MIT License"
__url__ = "https://github.com/mfesiem/msiempy"
__keywords__ = "mcafee siem api python wrapper"
>>>>>>> ad5c7547
<|MERGE_RESOLUTION|>--- conflicted
+++ resolved
@@ -1,22 +1,12 @@
 """
 Project version and meta informations.
 """
-<<<<<<< HEAD
+
 __version__ = "0.3.4.dev0"
-__title__ = 'msiempy'
-__description__ = 'msiempy - McAfee SIEM API Python wrapper'
-__author__ = 'andywalden, tristanlatr, mathieubeland, and other contributors'
-__author_email__ = ''
-__license__ = 'The MIT License'
-__url__ = 'https://github.com/mfesiem/msiempy'
-__keywords__ = 'mcafee siem api python wrapper'
-=======
-__version__ = "0.3.3"
 __title__ = "msiempy"
 __description__ = "msiempy - McAfee SIEM API Python wrapper"
 __author__ = "andywalden, tristanlatr, mathieubeland, and other contributors. "
 __author_email__ = ""
 __license__ = "The MIT License"
 __url__ = "https://github.com/mfesiem/msiempy"
-__keywords__ = "mcafee siem api python wrapper"
->>>>>>> ad5c7547
+__keywords__ = "mcafee siem api python wrapper"