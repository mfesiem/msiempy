![Logo](https://avatars0.githubusercontent.com/u/50667087?s=200&v=4 "Logo") 
### McAfee SIEM API Python wrapper
[![Build Status](https://travis-ci.org/mfesiem/msiempy.svg?branch=master)](https://travis-ci.org/mfesiem/msiempy)

This project aims to provide a basic API wrapper around the McAfee SIEM API to help make it more 
accessible and pythonic.

⚠️ This python module is currently experimental ⚠️

### Main features
- ESM monitoring (work in progress)
- Datasource management : add, edit, del - including client datasources (work in progress)
- Alarm management and querying : [asynchronous] filter, [un]acknowledge, delete (not working in v11.2.1 see #11).  
- Event querying : [asynchronous] dynamic query
- Watchlist operations : list all watchlists and add values (work in progress)
- Single stable session handler and built-in asynchronous jobs

### Documentation and links
- Python msiempy module documentation : https://mfesiem.github.io/docs/msiempy/index.html
- Class diagram : https://mfesiem.github.io/docs/msiempy/classes.png
- SIEM API documentation : https://ESM_HOSTNAME/rs/esm/help

### Installation 
```
pip install msiempy
```

### Configuration setup
The configuration file should be located securely in your path since it has credentials.
- For Windows:  %APPDATA%\.msiem\conf.ini
- For Mac :     $HOME/.msiem/conf.ini
- For Linux :   $XDG_CONFIG_HOME/.msiem/conf.ini or :   $HOME/.msiem/conf.ini
```
[esm]
host = ESM HOST NAME OR IP
user = USERNAME
passwd = PASSWORD IN BASE64, generate it like `echo 'p@ssw0d' | base 64`

[general]
verbose = yes
quiet = no
logfile = /var/log/msiempy/log.txt
timeout = 30
ssl_verify = no
output = text
```

You can initiate and configure the file with python cli.
```python
$ python3
>>> from msiempy import NitroConfig
>>> config=NitroConfig()
>>> config.iset('esm')
Enter [esm]host. Press <Enter> to keep empty: <type here>
Enter [esm]user. Press <Enter> to keep empty: <type here>
Enter [esm]passwd. Press <Enter> to skip: <type here>
>>> config.iset('general') [...]
>>> print(config)
Configuration file : /Users/username/.msiem/conf.ini
{'esm': {'host': '***', 'user': '***', 'passwd': '***=='}, 'general': {'verbose': 'no', 'quiet': 'False', 'logfile': '', 'timeout': '60', 'ssl_verify': 'no', 'output': 'text'}}
>>>config.write()
```

### Run tests
```
./setup.py test
[...]
----------------------------------------------------------------------
Ran 13 tests in 182.815s

OK
```
It souldn't take more than 5 minutes

### Example

#### Alarm
Print all unacknowledged alarms of the year. The number of alarms retreived is defined by the `page_size` property.
```python
import msiempy.alarm

alarms=msiempy.alarm.AlarmManager(
        time_range='CURRENT_YEAR',
        status_filter='unacknowledged',
        filters=[
                ('alarmName', 'IPS alarm'),
                ('ruleMessage','Wordpress')],
        page_zize='400')
        
alarms.load_data()
print(alarms)

alarms.load_events(extra_fields=['HostID','UserIDSrc'])
[ print alarm['events'] for alarm in alarms ]
```
<<<<<<< HEAD
=======
See: https://mfesiem.github.io/docs/msiempy/alarm.html#msiempy.alarm.AlarmManager

#### Event
Query events according to filters, loading the data with comprensive parralel tasks and printing relevant data.
```python
import msiempy.event

>>>>>>> 8672f5e8
events = msiempy.event.EventManager(
        time_range='LAST_3_DAYS',
        fields=['HostID', 'UserIDSrc'],
        filters=[
                msiempy.query.FieldFilter('DstIP', ['8.8.0.0/8',]),
                msiem.query.FieldFilter('HostID', ['mydomain.local'], operator='CONTAINS') ],
        limit=500,
        max_query_depth=2)
events.load_data(delta='2h', slots='4', workers=5)
print(events.get_text(fields=['Alert.LastTime','Alert.SrcIP', 'Alert.BIN(4', 'Alert.BIN(7)', 'Rule.msg']))
```
See: https://mfesiem.github.io/docs/msiempy/event.html#msiempy.event.EventManager

#### ESM
Print a few esm infos. This is still work in progress.
```python
>>> import msiempy.device

>>> esm=msiempy.device.ESM()
>>> esm.version()
'11.2.1'
>>> esm.recs()
[('ERC-1', 144116287587483648)]
>>> esm.buildstamp()
'11.2.1 20190725050014'
```
See: https://mfesiem.github.io/docs/msiempy/device.html#msiempy.device.ESM

#### Datasource
Load all datasources and search.  This is still work in progress.
```python
import msiempy.device

devtree = msiempy.device.DevTree()
```
See: https://mfesiem.github.io/docs/msiempy/device.html#msiempy.device.DevTree

### Contribute
If you like the project and think you could help with making it better, there are many ways you can do it:

Create new issue for new feature proposal or a bug
Implement existing issues
Help with improving the documentation
Spread a word about the project to your collegues, friends, blogs or any other channels
Any other things you could imagine
Any contribution would be of great help and I will highly appreciate it! If you have any questions, please create a new issue, or concact me via tris.la.tr@gmail.com

### Error report
Execute :
 ```cat ./.msiem/*.txt | cut -c 25-500 | grep -i error | sort | uniq```

### Disclaimer
This is an **UNOFFICIAL** project and is **NOT** sponsored or supported by **McAfee, Inc**. If you accidentally delete all of your datasources, don't call support (or me). Product access will always be limited to 'safe' methods and with respect to McAfee's intellectual property.<|MERGE_RESOLUTION|>--- conflicted
+++ resolved
@@ -93,8 +93,6 @@
 alarms.load_events(extra_fields=['HostID','UserIDSrc'])
 [ print alarm['events'] for alarm in alarms ]
 ```
-<<<<<<< HEAD
-=======
 See: https://mfesiem.github.io/docs/msiempy/alarm.html#msiempy.alarm.AlarmManager
 
 #### Event
@@ -102,7 +100,6 @@
 ```python
 import msiempy.event
 
->>>>>>> 8672f5e8
 events = msiempy.event.EventManager(
         time_range='LAST_3_DAYS',
         fields=['HostID', 'UserIDSrc'],
