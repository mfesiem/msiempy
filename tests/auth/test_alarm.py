import msiempy
import msiempy.alarm
import unittest
import pprint


class T(unittest.TestCase):


    def test_no_detailed_filter(self):

        alarms = msiempy.alarm.AlarmManager(
            time_range='CURRENT_YEAR',
            page_size=5,
            status_filter='unacknowledged')

<<<<<<< HEAD
        alarms.load_data(alarms_details=False)
=======
        
        #alarms.load_data(no_detailed_filter=True)
        alarms.load_data()
>>>>>>> b9003176
        
        self.assertEqual(type(alarms), msiempy.alarm.AlarmManager, 'Type error')

        self.assertEqual(len(alarms), 5, 'Alarm list lenght differ from page_size property')

        for alarm in alarms : 

            self.assertEqual(type(alarm), msiempy.alarm.Alarm, 'Type error')
            #self.assertEqual(type(alarm['events']), str, 'Type error')
            
            self.assertEqual(alarm['acknowledgedDate'], '', "status_filter is unacknowledged but alarm's acknowledgedDate has a value")
            self.assertEqual(alarm['acknowledgedUsername'], '', "status_filter is unacknowledged but alarm's acknowledgedUsername has a value")
            self.assertEqual(alarm.keys(), alarms.keys, "Alarms's key property is wrong")

        print(alarms)
   
    def test_alarm_filter(self):

        alarms = msiempy.alarm.AlarmManager(
            time_range='CURRENT_YEAR',
            filters=[('severity', [80,90])],
            max_query_depth=0,
            page_size=50
            )
            
        alarms.load_data()

        self.assertGreater(51,len(alarms), "The filter don't seem to have filtered any alarm from the list")

        for alarm in alarms :
            self.assertEqual(type(alarm), msiempy.alarm.Alarm, 'Type error')
            self.assertEqual(type(alarm['events'][0]), msiempy.event.Event, 'Type error')
            self.assertEqual(type(alarm['events']), msiempy.NitroList, 'Type error')

            self.assertRegex(str(alarm['severity']), '50|80|85|90|95|100', 'Filtering alarms is not working')

        print(alarms.json)
            
    def test_events_filter(self):

        #old way to pass event filters
        alarms = msiempy.alarm.AlarmManager(
            time_range='CURRENT_YEAR',
            filters=[('srcIp', ['10','159.33'])],
            max_query_depth=0,
            page_size=50
        )   
        alarms.load_data()

        for alarm in alarms :
            self.assertEqual(type(alarm), msiempy.alarm.Alarm, 'Type error')
            self.assertEqual(type(alarm['events'][0]), msiempy.event.Event, 'Type error')
            self.assertRegex(str(alarm['events'][0]['srcIp']), '10|159.33', 'Filtering alarms is not working')

        #new way to pass event filters
        alarms = msiempy.alarm.AlarmManager(
            time_range='CURRENT_YEAR',
            filters=[],
            event_filters=[('srcIp', ['10','159.33'])],
            max_query_depth=0,
            page_size=50
            )
            
        alarms.load_data()

        for alarm in alarms :
            self.assertEqual(type(alarm), msiempy.alarm.Alarm, 'Type error')
            self.assertEqual(type(alarm['events'][0]), msiempy.event.Event, 'Type error')

            self.assertRegex(str(alarm['events'][0]['srcIp']), '10|159.33', 'Filtering alarms is not working')

    def test_events_filter_using_query(self):

        alarms = msiempy.alarm.AlarmManager(
            time_range='CURRENT_YEAR',
            filters=[('Alert.SrcIP', ['10','159.33'])],
            max_query_depth=0,
            page_size=50
            )
            
        alarms.load_data(use_query=True)

        for alarm in alarms :
            self.assertEqual(type(alarm), msiempy.alarm.Alarm, 'Type error')
            self.assertEqual(type(alarm['events'][0]), msiempy.event.Event, 'Type error')
            self.assertRegex(str(alarm['events'][0]['Alert.SrcIP']), '10|159.33', 'Filtering alarms is not working')
        
    def test_print_and_compare(self):

        alarms = msiempy.alarm.AlarmManager(
            time_range='CURRENT_YEAR',
            max_query_depth=0,
            page_size=2
        )
        
        alarms_without_events_nor_details = list(alarms.load_data(alarms_details=False))
        alarms_without_events_but_with_details = list(alarms.load_data(events_details=False))
        alarms_with_query_events = list(alarms.load_data(use_query=True))
        alarms_with_alert_data_events = list(alarms.load_data())

        """
        self.assertGreater(len(alarms_without_events),0)
   
        self.assertEqual(len(alarms_without_events), len(alarms_with_query_events), "The two lists doesn't have the same lenght")

        for i in range(len(alarms)):

            self.assertEqual(alarms_without_events[i]['alarmName'], alarms_with_query_events[i]['alarmName'], 'Loading events changed list order')

            if len(alarms_without_events[i]['events']) >0:
                event_sum=alarms_without_events[i]['events'][0]
                event_genuine=alarms_with_query_events[i]['events'][0]
                self.assertEqual(event_sum['ruleMessage'], event_genuine['Rule.msg'], 'getting event details is in trouble')
            """

        print('ALARMS WITHOUT EVENTS NOR DETAILS')
        pprint.pprint(alarms_without_events_nor_details)
        print('ALARMS WITHOUT EVENTS BUT WITH DETAILS')
        pprint.pprint(alarms_without_events_but_with_details)
        print('ALARMS WITH QUERYIED EVENTS')
        pprint.pprint(alarms_with_query_events)
        print('ALARMS WITH ALERT DATA EVENTS')
        pprint.pprint(alarms_with_alert_data_events)

    def test_paged_request(self):
        alarms = msiempy.alarm.AlarmManager(
            time_range='CURRENT_YEAR',
            filters=[('Alert.SrcIP', ['10','159.33'])],
            page_size=10
            )
        alarms.load_data(use_query=True, pages=3)
        for alarm in alarms :
            self.assertEqual(type(alarm), msiempy.alarm.Alarm, 'Type error')
            self.assertEqual(type(alarm['events'][0]), msiempy.event.Event, 'Type error')
            self.assertRegex(str(alarm['events'][0]['Alert.SrcIP']), '10|159.33', 'Filtering alarms is not working')

<|MERGE_RESOLUTION|>--- conflicted
+++ resolved
@@ -14,13 +14,7 @@
             page_size=5,
             status_filter='unacknowledged')
 
-<<<<<<< HEAD
-        alarms.load_data(alarms_details=False)
-=======
-        
-        #alarms.load_data(no_detailed_filter=True)
         alarms.load_data()
->>>>>>> b9003176
         
         self.assertEqual(type(alarms), msiempy.alarm.AlarmManager, 'Type error')
 
