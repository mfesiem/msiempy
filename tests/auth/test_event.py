--- conflicted
+++ resolved
@@ -9,37 +9,25 @@
     def test_query(self):
 
         events = msiempy.event.EventManager(
-<<<<<<< HEAD
                     time_range='LAST_3_DAYS',
+                    fields=['HostID', 'UserIDSrc', 'Alert.HostIDCat', 'Alert.UserIDSrcCat'],
                     #filters=[('SrcIP', ['0.0.0.0/0',])],
                     #filters=[msiempy.query.FieldFilter('SrcIP', ['0.0.0.0/0',])],
                     limit=10,
                     max_query_depth=0
-=======
-                    fields=['HostID', 'UserIDSrc', 'Alert.HostIDCat', 'Alert.UserIDSrcCat'],
-                    time_range='LAST_24_HOURS',
-                    filters=('SrcIP', ['10.0.0.0/8',]),
-                    limit=100,
-                    query_rec=0
->>>>>>> 2e686c72
                 )
         events.load_data()
 
         for e in events :
-<<<<<<< HEAD
-            self.assertNotEqual(e['Alert.SrcIP'],'')
-            #self.assertRegex(e['Alert.SrcIP'],'^10.','Filtering is problematic')
+            self.assertNotEqual(e['Alert.SrcIP'],'',"An event doesn't have proper source IP")
 
         self.assertGreater(len(events),0)
 
         print('EVENTS KEYS\n'+str(events.keys))
         print('EVENTS TEXT\n'+str(events))
         print('EVENT JSON\n'+events.json)
-=======
-            self.assertRegex(e['Alert.SrcIP'],'^10.','Filtering is problematic')
-        print(events.json)
+            
         
->>>>>>> 2e686c72
 
     def test_query_splitted(self):
         events = msiempy.event.EventManager(
@@ -55,7 +43,7 @@
         events.load_data(delta='12h', slots=2)
 
         for e in events :
-             self.assertNotEqual(e['Alert.SrcIP'],'')
+             self.assertNotEqual(e['Alert.SrcIP'],"An event doesn't have proper source IP")
             #self.assertRegex(e['Alert.SrcIP'],'^10.','Filterring in a reccursive query is problematic')
             #self.assertRegex(e['Alert.DstIP'],'^10.','Filterring in a reccursive query is problematic')
 
@@ -76,7 +64,7 @@
         events.load_data()
         print('EVENTS KEYS\n'+str(events.keys))
         print('EVENTS TEXT\n'+str(events))
-        print('EVENT JSON\n'+events.json)
 
         for event in events :
-            event.add_note("Test note ! ")+            event.add_note("Test note ! ")
+            print("A test note has been added to the event : \n"+str(event.json))